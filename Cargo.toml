[package]
name = "tungstenite"
description = "Lightweight stream-based WebSocket implementation"
categories = ["web-programming:websocket", "network-programming"]
keywords = ["websocket", "io", "web"]
authors = ["Alexey Galakhov"]
license = "MIT"
readme = "README.md"
homepage = "https://github.com/snapview/tungstenite-rs"
documentation = "https://docs.rs/tungstenite"
repository = "https://github.com/snapview/tungstenite-rs"
version = "0.1.1"

[features]
default = ["tls"]
tls = ["native-tls"]

[dependencies]
<<<<<<< HEAD
base64 = "0.4.0"
byteorder = "1.0.0"
bytes = "0.4.1"
httparse = "1.2.1"
env_logger = "0.4.2"
log = "0.3.7"
rand = "0.3.15"
sha1 = "0.2.0"
url = "1.4.0"
utf-8 = "0.6"
=======
base64 = "*"
byteorder = "*"
bytes = "*"
httparse = "*"
env_logger = "*"
log = "*"
rand = "*"
sha1 = "*"
url = "*"
utf-8 = "*"
>>>>>>> e2b7b73e

[dependencies.native-tls]
optional = true
version = "0.1.1"<|MERGE_RESOLUTION|>--- conflicted
+++ resolved
@@ -7,7 +7,7 @@
 license = "MIT"
 readme = "README.md"
 homepage = "https://github.com/snapview/tungstenite-rs"
-documentation = "https://docs.rs/tungstenite"
+documentation = "https://docs.rs/tungstenite/0.1.1"
 repository = "https://github.com/snapview/tungstenite-rs"
 version = "0.1.1"
 
@@ -16,7 +16,6 @@
 tls = ["native-tls"]
 
 [dependencies]
-<<<<<<< HEAD
 base64 = "0.4.0"
 byteorder = "1.0.0"
 bytes = "0.4.1"
@@ -26,19 +25,7 @@
 rand = "0.3.15"
 sha1 = "0.2.0"
 url = "1.4.0"
-utf-8 = "0.6"
-=======
-base64 = "*"
-byteorder = "*"
-bytes = "*"
-httparse = "*"
-env_logger = "*"
-log = "*"
-rand = "*"
-sha1 = "*"
-url = "*"
-utf-8 = "*"
->>>>>>> e2b7b73e
+utf-8 = "0.7.0"
 
 [dependencies.native-tls]
 optional = true
